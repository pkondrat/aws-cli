#!/usr/bin/env python
import codecs
import os.path
import re
import sys

from setuptools import setup, find_packages


here = os.path.abspath(os.path.dirname(__file__))


def read(*parts):
    return codecs.open(os.path.join(here, *parts), 'r').read()


def find_version(*file_paths):
    version_file = read(*file_paths)
    version_match = re.search(r"^__version__ = ['\"]([^'\"]*)['\"]",
                              version_file, re.M)
    if version_match:
        return version_match.group(1)
    raise RuntimeError("Unable to find version string.")


<<<<<<< HEAD
requires = ['botocore==1.12.48',
            'colorama>=0.2.5,<=0.3.9',
            'docutils>=0.10',
            'rsa>=3.1.2,<=3.5.0',
            's3transfer>=0.1.12,<0.2.0',
            'ruamel.yaml>=0.15.0,<0.16.0',
            'prompt-toolkit>=2.0.0,<3.0.0',
            ]
=======
install_requires = ['botocore==1.13.0',
                    'docutils>=0.10,<0.16',
                    'rsa>=3.1.2,<=3.5.0',
                    's3transfer>=0.2.0,<0.3.0']


if sys.version_info[:2] == (2, 6):
    # For python2.6 we have to require argparse since it
    # was not in stdlib until 2.7.
    install_requires.append('argparse>=1.1')

    # For Python 2.6, we have to require a different verion of PyYAML since the latest
    # versions dropped support for Python 2.6.
    install_requires.append('PyYAML>=3.10,<=3.13')

    # Colorama removed support for EOL pythons.
    install_requires.append('colorama>=0.2.5,<=0.3.9')
elif sys.version_info[:2] == (3, 3):
    install_requires.append('PyYAML>=3.10,<=3.13')
    # Colorama removed support for EOL pythons.
    install_requires.append('colorama>=0.2.5,<=0.3.9')
else:
    install_requires.append('PyYAML>=3.10,<5.2')
    install_requires.append('colorama>=0.2.5,<0.4.2')
>>>>>>> df566c33


setup_options = dict(
    name='awscli',
    version=find_version("awscli", "__init__.py"),
    description='Universal Command Line Environment for AWS.',
    long_description=read('README.rst'),
    author='Amazon Web Services',
    url='http://aws.amazon.com/cli/',
    scripts=['bin/aws', 'bin/aws.cmd', 'bin/aws_legacy_completer',
             'bin/aws_completer', 'bin/aws_zsh_completer.sh',
             'bin/aws_bash_completer'],
    packages=find_packages(exclude=['tests*']),
    package_data={'awscli': ['data/*.json', 'examples/*/*.rst',
<<<<<<< HEAD
                             'data/ac.index', 'examples/*/*/*.rst',
                             'topics/*.rst',
                             'customizations/wizard/wizards/*/*.yml',
                             'topics/*.json']},
    install_requires=requires,
=======
                             'examples/*/*.txt', 'examples/*/*/*.txt',
                             'examples/*/*/*.rst', 'topics/*.rst',
                             'topics/*.json']},
    install_requires=install_requires,
    extras_require={
        ':python_version=="2.6"': [
            'argparse>=1.1',
        ]
    },
>>>>>>> df566c33
    license="Apache License 2.0",
    classifiers=[
        'Development Status :: 5 - Production/Stable',
        'Intended Audience :: Developers',
        'Intended Audience :: System Administrators',
        'Natural Language :: English',
        'License :: OSI Approved :: Apache Software License',
        'Programming Language :: Python',
        'Programming Language :: Python :: 2',
        'Programming Language :: Python :: 2.7',
        'Programming Language :: Python :: 3',
        'Programming Language :: Python :: 3.5',
        'Programming Language :: Python :: 3.6',
        'Programming Language :: Python :: 3.7',
    ],
)

if 'py2exe' in sys.argv:
    # This will actually give us a py2exe command.
    import py2exe
    # And we have some py2exe specific options.
    setup_options['options'] = {
        'py2exe': {
            'optimize': 0,
            'skip_archive': True,
            'dll_excludes': ['crypt32.dll'],
            'packages': ['docutils', 'urllib', 'httplib', 'HTMLParser',
                         'awscli', 'ConfigParser', 'xml.etree', 'pipes'],
        }
    }
    setup_options['console'] = ['bin/aws']


setup(**setup_options)<|MERGE_RESOLUTION|>--- conflicted
+++ resolved
@@ -23,8 +23,7 @@
     raise RuntimeError("Unable to find version string.")
 
 
-<<<<<<< HEAD
-requires = ['botocore==1.12.48',
+requires = ['botocore==1.13.0',
             'colorama>=0.2.5,<=0.3.9',
             'docutils>=0.10',
             'rsa>=3.1.2,<=3.5.0',
@@ -32,32 +31,6 @@
             'ruamel.yaml>=0.15.0,<0.16.0',
             'prompt-toolkit>=2.0.0,<3.0.0',
             ]
-=======
-install_requires = ['botocore==1.13.0',
-                    'docutils>=0.10,<0.16',
-                    'rsa>=3.1.2,<=3.5.0',
-                    's3transfer>=0.2.0,<0.3.0']
-
-
-if sys.version_info[:2] == (2, 6):
-    # For python2.6 we have to require argparse since it
-    # was not in stdlib until 2.7.
-    install_requires.append('argparse>=1.1')
-
-    # For Python 2.6, we have to require a different verion of PyYAML since the latest
-    # versions dropped support for Python 2.6.
-    install_requires.append('PyYAML>=3.10,<=3.13')
-
-    # Colorama removed support for EOL pythons.
-    install_requires.append('colorama>=0.2.5,<=0.3.9')
-elif sys.version_info[:2] == (3, 3):
-    install_requires.append('PyYAML>=3.10,<=3.13')
-    # Colorama removed support for EOL pythons.
-    install_requires.append('colorama>=0.2.5,<=0.3.9')
-else:
-    install_requires.append('PyYAML>=3.10,<5.2')
-    install_requires.append('colorama>=0.2.5,<0.4.2')
->>>>>>> df566c33
 
 
 setup_options = dict(
@@ -71,24 +44,18 @@
              'bin/aws_completer', 'bin/aws_zsh_completer.sh',
              'bin/aws_bash_completer'],
     packages=find_packages(exclude=['tests*']),
-    package_data={'awscli': ['data/*.json', 'examples/*/*.rst',
-<<<<<<< HEAD
-                             'data/ac.index', 'examples/*/*/*.rst',
-                             'topics/*.rst',
-                             'customizations/wizard/wizards/*/*.yml',
-                             'topics/*.json']},
     install_requires=requires,
-=======
-                             'examples/*/*.txt', 'examples/*/*/*.txt',
-                             'examples/*/*/*.rst', 'topics/*.rst',
-                             'topics/*.json']},
-    install_requires=install_requires,
-    extras_require={
-        ':python_version=="2.6"': [
-            'argparse>=1.1',
-        ]
-    },
->>>>>>> df566c33
+    package_data={'awscli': [
+        'customizations/wizard/wizards/*/*.yml',
+        'data/*.json',
+        'data/ac.index',
+        'examples/*/*.rst',
+        'examples/*/*.txt',
+        'examples/*/*/*.txt',
+        'examples/*/*/*.rst',
+        'topics/*.rst',
+        'topics/*.json',
+    ]},
     license="Apache License 2.0",
     classifiers=[
         'Development Status :: 5 - Production/Stable',
