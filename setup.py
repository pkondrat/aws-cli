#!/usr/bin/env python
import codecs
import os.path
import re
import sys

from setuptools import setup, find_packages


here = os.path.abspath(os.path.dirname(__file__))


def read(*parts):
    return codecs.open(os.path.join(here, *parts), 'r').read()


def find_version(*file_paths):
    version_file = read(*file_paths)
    version_match = re.search(r"^__version__ = ['\"]([^'\"]*)['\"]",
                              version_file, re.M)
    if version_match:
        return version_match.group(1)
    raise RuntimeError("Unable to find version string.")


<<<<<<< HEAD
requires = ['botocore==2.0.0dev2',
            'colorama>=0.2.5,<=0.3.9',
            'docutils>=0.10',
            'cryptography>=2.8.0,<=2.9.0',
            's3transfer>=0.3.0,<0.4.0',
            'ruamel.yaml>=0.15.0,<0.16.0',
            'prompt-toolkit>=2.0.0,<3.0.0',
            ]
=======
install_requires = ['botocore==1.14.9',
                    'docutils>=0.10,<0.16',
                    'rsa>=3.1.2,<=3.5.0',
                    's3transfer>=0.3.0,<0.4.0',
                    'PyYAML>=3.10,<5.3',
                    'colorama>=0.2.5,<0.4.2']
>>>>>>> de8f5869


setup_options = dict(
    name='awscli',
    version=find_version("awscli", "__init__.py"),
    description='Universal Command Line Environment for AWS.',
    long_description=read('README.rst'),
    author='Amazon Web Services',
    url='http://aws.amazon.com/cli/',
    scripts=['bin/aws', 'bin/aws.cmd', 'bin/aws_legacy_completer',
             'bin/aws_completer', 'bin/aws_zsh_completer.sh',
             'bin/aws_bash_completer'],
    packages=find_packages(exclude=['tests*']),
    install_requires=requires,
    package_data={'awscli': [
        'customizations/wizard/wizards/*/*.yml',
        'data/*.json',
        'data/ac.index',
        'examples/*/*.rst',
        'examples/*/*.txt',
        'examples/*/*/*.txt',
        'examples/*/*/*.rst',
        'topics/*.rst',
        'topics/*.json',
    ]},
    license="Apache License 2.0",
    classifiers=[
        'Development Status :: 5 - Production/Stable',
        'Intended Audience :: Developers',
        'Intended Audience :: System Administrators',
        'Natural Language :: English',
        'License :: OSI Approved :: Apache Software License',
        'Programming Language :: Python',
        'Programming Language :: Python :: 2',
        'Programming Language :: Python :: 2.7',
        'Programming Language :: Python :: 3',
        'Programming Language :: Python :: 3.5',
        'Programming Language :: Python :: 3.6',
        'Programming Language :: Python :: 3.7',
        'Programming Language :: Python :: 3.8',
    ],
)


if 'py2exe' in sys.argv:
    # This will actually give us a py2exe command.
    import py2exe
    # And we have some py2exe specific options.
    setup_options['options'] = {
        'py2exe': {
            'optimize': 0,
            'skip_archive': True,
            'dll_excludes': ['crypt32.dll'],
            'packages': ['docutils', 'urllib', 'httplib', 'HTMLParser',
                         'awscli', 'ConfigParser', 'xml.etree', 'pipes'],
        }
    }
    setup_options['console'] = ['bin/aws']


setup(**setup_options)<|MERGE_RESOLUTION|>--- conflicted
+++ resolved
@@ -23,23 +23,14 @@
     raise RuntimeError("Unable to find version string.")
 
 
-<<<<<<< HEAD
 requires = ['botocore==2.0.0dev2',
-            'colorama>=0.2.5,<=0.3.9',
-            'docutils>=0.10',
+            'colorama>=0.2.5,<=0.4.2',
+            'docutils>=0.10,<0.16',
             'cryptography>=2.8.0,<=2.9.0',
             's3transfer>=0.3.0,<0.4.0',
             'ruamel.yaml>=0.15.0,<0.16.0',
             'prompt-toolkit>=2.0.0,<3.0.0',
             ]
-=======
-install_requires = ['botocore==1.14.9',
-                    'docutils>=0.10,<0.16',
-                    'rsa>=3.1.2,<=3.5.0',
-                    's3transfer>=0.3.0,<0.4.0',
-                    'PyYAML>=3.10,<5.3',
-                    'colorama>=0.2.5,<0.4.2']
->>>>>>> de8f5869
 
 
 setup_options = dict(
