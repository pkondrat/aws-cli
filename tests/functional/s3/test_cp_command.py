--- conflicted
+++ resolved
@@ -1271,7 +1271,36 @@
             ]
         )
 
-<<<<<<< HEAD
+    def test_accepts_mrap_arns(self):
+        mrap_arn = (
+            'arn:aws:s3::123456789012:accesspoint:mfzwi23gnjvgw.mrap'
+        )
+        filename = self.files.create_file('myfile', 'mycontent')
+        cmdline = self.prefix
+        cmdline += ' %s' % filename
+        cmdline += ' s3://%s/mykey' % mrap_arn
+        self.run_cmd(cmdline, expected_rc=0)
+        self.assert_operations_called(
+            [
+                self.put_object_request(mrap_arn, 'mykey')
+            ]
+        )
+
+    def test_accepts_mrap_arns_with_slash(self):
+        mrap_arn = (
+            'arn:aws:s3::123456789012:accesspoint/mfzwi23gnjvgw.mrap'
+        )
+        filename = self.files.create_file('myfile', 'mycontent')
+        cmdline = self.prefix
+        cmdline += ' %s' % filename
+        cmdline += ' s3://%s/mykey' % mrap_arn
+        self.run_cmd(cmdline, expected_rc=0)
+        self.assert_operations_called(
+            [
+                self.put_object_request(mrap_arn, 'mykey')
+            ]
+        )
+
 
 class BaseCopyPropsCpCommandTest(BaseCPCommandTest):
     def setUp(self):
@@ -2133,35 +2162,4 @@
         crt_requests = self.get_crt_make_request_calls()
         self.assertEqual(len(crt_requests), 1)
         tls_context_options = mock_client_tls_context_options.call_args[0][0]
-        self.assertFalse(tls_context_options.verify_peer)
-=======
-    def test_accepts_mrap_arns(self):
-        mrap_arn = (
-            'arn:aws:s3::123456789012:accesspoint:mfzwi23gnjvgw.mrap'
-        )
-        filename = self.files.create_file('myfile', 'mycontent')
-        cmdline = self.prefix
-        cmdline += ' %s' % filename
-        cmdline += ' s3://%s/mykey' % mrap_arn
-        self.run_cmd(cmdline, expected_rc=0)
-        self.assert_operations_called(
-            [
-                self.put_object_request(mrap_arn, 'mykey')
-            ]
-        )
-
-    def test_accepts_mrap_arns_with_slash(self):
-        mrap_arn = (
-            'arn:aws:s3::123456789012:accesspoint/mfzwi23gnjvgw.mrap'
-        )
-        filename = self.files.create_file('myfile', 'mycontent')
-        cmdline = self.prefix
-        cmdline += ' %s' % filename
-        cmdline += ' s3://%s/mykey' % mrap_arn
-        self.run_cmd(cmdline, expected_rc=0)
-        self.assert_operations_called(
-            [
-                self.put_object_request(mrap_arn, 'mykey')
-            ]
-        )
->>>>>>> 5a050272
+        self.assertFalse(tls_context_options.verify_peer)