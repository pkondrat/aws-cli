--- conflicted
+++ resolved
@@ -5,17 +5,9 @@
 [metadata]
 requires-dist =
         botocore==1.13.0
-        colorama>=0.2.5,<=0.3.9; python_version=="2.6" or python_version=="3.3"
-        colorama>=0.2.5,<0.4.2; python_version!="2.6" and python_version!="3.3"
+        colorama>=0.2.5,<0.4.2
         docutils>=0.10,<0.16
         rsa>=3.1.2,<=3.5.0
-<<<<<<< HEAD
         ruamel.yaml>=0.15.0,<0.16.0
-        s3transfer>=0.1.12,<0.2.0
-        prompt-toolkit>=2.0.0,<3.0.0
-=======
-        PyYAML>=3.10,<=3.13; python_version=="2.6" or python_version=="3.3"
-        PyYAML>=3.10,<5.2;python_version!="2.6" and python_version!="3.3"
         s3transfer>=0.2.0,<0.3.0
-        argparse>=1.1; python_version=="2.6"
->>>>>>> df566c33
+        prompt-toolkit>=2.0.0,<3.0.0