#!/usr/bin/env python
"""Script to create self contained install.

The goal of this script is simple:

  * Create a self contained install of the CLI that
  has requires no external resources during installation.

It does this by using all the normal python tooling
(virtualenv, pip) but provides a simple, easy to use
interface for those not familiar with the python
ecosystem.

"""
import os
import sys
import subprocess
import shutil
import tempfile
import zipfile
from contextlib import contextmanager
<<<<<<< HEAD
# These are package versions that are needed to boostrap
# the installation process.  It is *not* the deps required
# by awscli/botocore.
PACKAGE_VERSION = {
    'virtualenv': '15.1.0',
    'setuptools-scm': '1.15.7',
}
INSTALL_ARGS = '--allow-all-external --no-use-wheel'
=======


EXTRA_RUNTIME_DEPS = [
    # Use an up to date virtualenv/pip/setuptools on > 2.6.
    ('virtualenv', '16.7.8'),
    # Everything below is for py26 deps.  We can remove this once
    # we drop py26.
    ('virtualenv', '15.2.0'),
    ('PyYAML', '3.13'),
    ('ordereddict', '1.1'),
    ('simplejson', '3.3.0'),
    ('argparse', '1.2.1'),
    ('python-dateutil', '2.6.1'),
    ('urllib3', '1.22'),
    ('colorama', '0.3.9'),
]
BUILDTIME_DEPS = [
    ('setuptools-scm', '3.3.3'),
    ('wheel', '0.33.6'),
    # We have to use an older version2 for py26.  We can remove
    # this when we drop py26 support.
    ('setuptools-scm', '1.15.7'),
    ('wheel', '0.29.0')
]
PIP_DOWNLOAD_ARGS = '--no-binary :all:'
# The constraints file is used to lock the version of dateutils needed
# to be 2.8.0 until we can drop py26/py33 support.  This lets us put
# botocore's version range on dateutils to be <3.0.
CONSTRAINTS_FILE = os.path.join(
    os.path.dirname(os.path.abspath(__file__)),
    'assets', 'constraints-bundled.txt'
)
>>>>>>> 793c590b


class BadRCError(Exception):
    pass


@contextmanager
def cd(dirname):
    original = os.getcwd()
    os.chdir(dirname)
    try:
        yield
    finally:
        os.chdir(original)


def run(cmd):
    sys.stdout.write("Running cmd: %s\n" % cmd)
    p = subprocess.Popen(cmd, shell=True, stdout=subprocess.PIPE,
                         stderr=subprocess.PIPE)
    stdout, stderr = p.communicate()
    rc = p.wait()
    if p.returncode != 0:
        raise BadRCError("Bad rc (%s) for cmd '%s': %s" % (
            rc, cmd, stderr + stdout))
    return stdout


def create_scratch_dir():
    # This creates the dir where all the bundling occurs.
    # First we need a top level dir.
    dirname = tempfile.mkdtemp(prefix='bundle')
    # Then we need to create a dir where all the packages
    # will come from.
    os.mkdir(os.path.join(dirname, 'packages'))
    os.mkdir(os.path.join(dirname, 'packages', 'setup'))
    return dirname


def download_package_tarballs(dirname, packages):
    with cd(dirname):
        for package, package_version in packages:
            run('%s -m pip download %s==%s %s' % (
                sys.executable, package, package_version, PIP_DOWNLOAD_ARGS
            ))


def download_cli_deps(scratch_dir):
    awscli_dir = os.path.dirname(
        os.path.dirname(os.path.abspath(__file__)))
    with cd(scratch_dir):
        run('pip download -c %s %s %s' % (
            CONSTRAINTS_FILE, PIP_DOWNLOAD_ARGS, awscli_dir))


def _remove_cli_zip(scratch_dir):
    clidir = [f for f in os.listdir(scratch_dir) if f.startswith('awscli')]
    assert len(clidir) == 1
    os.remove(os.path.join(scratch_dir, clidir[0]))


def add_cli_sdist(scratch_dir):
    awscli_dir = os.path.dirname(
        os.path.dirname(os.path.abspath(__file__)))
    if os.path.exists(os.path.join(awscli_dir, 'dist')):
        shutil.rmtree(os.path.join(awscli_dir, 'dist'))
    with cd(awscli_dir):
        run('%s setup.py sdist' % sys.executable)
        filename = os.listdir('dist')[0]
        shutil.move(os.path.join('dist', filename),
                    os.path.join(scratch_dir, filename))


def create_bootstrap_script(scratch_dir):
    install_script = os.path.join(
        os.path.dirname(os.path.abspath(__file__)), 'install')
    shutil.copy(install_script, os.path.join(scratch_dir, 'install'))


def zip_dir(scratch_dir):
    basename = 'awscli-bundle.zip'
    dirname, tmpdir = os.path.split(scratch_dir)
    final_dir_name = os.path.join(dirname, 'awscli-bundle')
    if os.path.isdir(final_dir_name):
        shutil.rmtree(final_dir_name)
    shutil.move(scratch_dir, final_dir_name)
    with cd(dirname):
        with zipfile.ZipFile(basename, 'w', zipfile.ZIP_DEFLATED) as zipped:
            for root, dirnames, filenames in os.walk('awscli-bundle'):
                for filename in filenames:
                    zipped.write(os.path.join(root, filename))
    return os.path.join(dirname, basename)


def verify_preconditions():
    # The pip version looks like:
    # 'pip 1.4.1 from ....'
    pip_version = run(
        '%s -m pip --version' % sys.executable).strip().split()[1]
    # Virtualenv version just has the version string: '1.14.5\n'
    virtualenv_version = run(
        '%s -m virtualenv --version' % sys.executable).strip()
    _min_version_required('9.0.1', pip_version, 'pip')
    _min_version_required('15.1.0', virtualenv_version, 'virtualenv')


def _min_version_required(min_version, actual_version, name):
    # precondition: min_version is major.minor.patch
    #               actual_version is major.minor.patch
    min_split = min_version.split('.')
    actual_split = actual_version.decode('utf-8').split('.')
    for min_version_part, actual_version_part in zip(min_split, actual_split):
        if int(actual_version_part) >= int(min_version_part):
            return
    raise ValueError("%s requires at least version %s, but version %s was "
                     "found." % (name, min_version, actual_version))


def main():
    verify_preconditions()
    scratch_dir = create_scratch_dir()
    package_dir = os.path.join(scratch_dir, 'packages')
    print("Bundle dir at: %s" % scratch_dir)
<<<<<<< HEAD
    download_package_tarballs(package_dir, packages=['virtualenv'])
=======
    download_package_tarballs(
        package_dir,
        packages=EXTRA_RUNTIME_DEPS,
    )
>>>>>>> 793c590b

    # Some packages require setup time dependencies, and so we will need to
    # manually install them. We isolate them to a particular directory so we
    # can run the install before the things they're dependent on. We have to do
    # this because pip won't actually find them since it doesn't handle build
    # dependencies.
    setup_dir = os.path.join(package_dir, 'setup')
    download_package_tarballs(
        setup_dir,
        packages=BUILDTIME_DEPS,
    )
    download_cli_deps(package_dir)
    add_cli_sdist(package_dir)
    create_bootstrap_script(scratch_dir)
    zip_filename = zip_dir(scratch_dir)
    print("Zipped bundle installer is at: %s" % zip_filename)


if __name__ == '__main__':
    main()<|MERGE_RESOLUTION|>--- conflicted
+++ resolved
@@ -19,16 +19,6 @@
 import tempfile
 import zipfile
 from contextlib import contextmanager
-<<<<<<< HEAD
-# These are package versions that are needed to boostrap
-# the installation process.  It is *not* the deps required
-# by awscli/botocore.
-PACKAGE_VERSION = {
-    'virtualenv': '15.1.0',
-    'setuptools-scm': '1.15.7',
-}
-INSTALL_ARGS = '--allow-all-external --no-use-wheel'
-=======
 
 
 EXTRA_RUNTIME_DEPS = [
@@ -61,7 +51,6 @@
     os.path.dirname(os.path.abspath(__file__)),
     'assets', 'constraints-bundled.txt'
 )
->>>>>>> 793c590b
 
 
 class BadRCError(Exception):
@@ -185,14 +174,10 @@
     scratch_dir = create_scratch_dir()
     package_dir = os.path.join(scratch_dir, 'packages')
     print("Bundle dir at: %s" % scratch_dir)
-<<<<<<< HEAD
-    download_package_tarballs(package_dir, packages=['virtualenv'])
-=======
     download_package_tarballs(
         package_dir,
         packages=EXTRA_RUNTIME_DEPS,
     )
->>>>>>> 793c590b
 
     # Some packages require setup time dependencies, and so we will need to
     # manually install them. We isolate them to a particular directory so we
