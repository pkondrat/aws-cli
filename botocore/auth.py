--- conflicted
+++ resolved
@@ -27,11 +27,7 @@
 import hmac
 import logging
 from email.utils import formatdate
-<<<<<<< HEAD
 import botocore.exceptions
-=======
-from botocore.exceptions import UnknownSignatureVersionError
->>>>>>> 694f6841
 
 logger = logging.getLogger(__name__)
 
@@ -381,10 +377,6 @@
         return SigV4Auth(*args, **kw)
     elif signature_version == 's3':
         return HmacV1Auth(*args, **kw)
-<<<<<<< HEAD
-    raise botocore.exceptionsUnknownSignatureVersionError(signature_version=signature_version)
-=======
     elif signature_version == 'v3https':
         return SigV3Auth(*args, **kw)
-    raise UnknownSignatureVersionError(signature_version=signature_version)
->>>>>>> 694f6841
+    raise UnknownSignatureVersionError(signature_version=signature_version)